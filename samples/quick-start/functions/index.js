/**
 * Copyright 2017 Google Inc. All Rights Reserved.
 *
 * Licensed under the Apache License, Version 2.0 (the "License");
 * you may not use this file except in compliance with the License.
 * You may obtain a copy of the License at
 *
 *    http://www.apache.org/licenses/LICENSE-2.0
 *
 * Unless required by applicable law or agreed to in writing, software
 * distributed under the License is distributed on an "AS IS" BASIS,
 * WITHOUT WARRANTIES OR CONDITIONS OF ANY KIND, either express or implied.
 * See the License for the specific language governing permissions and
 * limitations under the License.
 */

'use strict';

const functions = require('firebase-functions');
const {WebhookClient} = require('dialogflow-fulfillment');
const {Card, Suggestion} = require('dialogflow-fulfillment');

<<<<<<< HEAD
process.env.DEBUG = 'dialogflow:debug';

const imageUrl = 'https://developers.google.com/actions/images/badges/XPM_BADGING_GoogleAssistant_VER.png';
const linkUrl = 'https://assistant.google.com/';
=======
process.env.DEBUG = 'dialogflow:debug'; // enables lib debugging statements
>>>>>>> c5eb362e

exports.dialogflowFirebaseFulfillment = functions.https.onRequest((request, response) => {
  const agent = new WebhookClient({ request, response });
  console.log('Dialogflow Request headers: ' + JSON.stringify(request.headers));
  console.log('Dialogflow Request body: ' + JSON.stringify(request.body));

  function welcome(agent) {
    agent.add(`Welcome to my agent!`);
  }

  function fallback(agent) {
    agent.add(`I didn't understand`);
    agent.add(`I'm sorry, can you try again?`);
  }

<<<<<<< HEAD
  function other(agent) {
    agent.add(`This message is from Dialogflow's Cloud Functions for Firebase editor!`);
    agent.add(new Card({
        title: `Title: this is a card title`,
        imageUrl: imageUrl,
        text: `This is the body text of a card.  You can even use line\n  breaks and emoji! 💁`,
        buttonText: 'This is a button',
        buttonUrl: linkUrl
      })
    );
    agent.add(new Suggestion(`Quick Reply`));
    agent.add(new Suggestion(`Suggestion`));
    agent.setContext({ name: 'weather', lifespan: 2, parameters: { city: 'Rome' }});
  }

  // Add handlers for your other Dialogflow intents here

  let intentMap = new Map();
  intentMap.set('Default Welcome Intent', welcome);
  intentMap.set('Default Fallback Intent', fallback);
  intentMap.set(null, other);
=======
  // // Uncomment and edit to make your own intent handler
  // // uncomment `intentMap.set('your intent name here', yourFunctionHandler);`
  // // below to get this funciton to be run when a Dialogflow intent is matched
  // function yourFunctionHandler(agent) {
  //   agent.add(`This message is from Dialogflow's Cloud Functions for Firebase editor!`);
  //   agent.add(new Card({
  //       title: `Title: this is a card title`,
  //       imageUrl: 'https://developers.google.com/actions/images/badges/XPM_BADGING_GoogleAssistant_VER.png',
  //       text: `This is the body text of a card.  You can even use line\n  breaks and emoji! 💁`,
  //       buttonText: 'This is a button',
  //       buttonUrl: 'https://assistant.google.com/'
  //     })
  //   );
  //   agent.add(new Suggestion(`Quick Reply`));
  //   agent.add(new Suggestion(`Suggestion`));
  //   agent.setContext({ name: 'weather', lifespan: 2, parameters: { city: 'Rome' }});
  // }

  // Run the proper function handler based on the matched Dialogflow intent name
  let intentMap = new Map();
  intentMap.set('Default Welcome Intent', welcome);
  intentMap.set('Default Fallback Intent', fallback);
  // intentMap.set('your intent name here', yourFunctionHandler);
>>>>>>> c5eb362e
  agent.handleRequest(intentMap);
});<|MERGE_RESOLUTION|>--- conflicted
+++ resolved
@@ -20,14 +20,7 @@
 const {WebhookClient} = require('dialogflow-fulfillment');
 const {Card, Suggestion} = require('dialogflow-fulfillment');
 
-<<<<<<< HEAD
-process.env.DEBUG = 'dialogflow:debug';
-
-const imageUrl = 'https://developers.google.com/actions/images/badges/XPM_BADGING_GoogleAssistant_VER.png';
-const linkUrl = 'https://assistant.google.com/';
-=======
 process.env.DEBUG = 'dialogflow:debug'; // enables lib debugging statements
->>>>>>> c5eb362e
 
 exports.dialogflowFirebaseFulfillment = functions.https.onRequest((request, response) => {
   const agent = new WebhookClient({ request, response });
@@ -43,29 +36,6 @@
     agent.add(`I'm sorry, can you try again?`);
   }
 
-<<<<<<< HEAD
-  function other(agent) {
-    agent.add(`This message is from Dialogflow's Cloud Functions for Firebase editor!`);
-    agent.add(new Card({
-        title: `Title: this is a card title`,
-        imageUrl: imageUrl,
-        text: `This is the body text of a card.  You can even use line\n  breaks and emoji! 💁`,
-        buttonText: 'This is a button',
-        buttonUrl: linkUrl
-      })
-    );
-    agent.add(new Suggestion(`Quick Reply`));
-    agent.add(new Suggestion(`Suggestion`));
-    agent.setContext({ name: 'weather', lifespan: 2, parameters: { city: 'Rome' }});
-  }
-
-  // Add handlers for your other Dialogflow intents here
-
-  let intentMap = new Map();
-  intentMap.set('Default Welcome Intent', welcome);
-  intentMap.set('Default Fallback Intent', fallback);
-  intentMap.set(null, other);
-=======
   // // Uncomment and edit to make your own intent handler
   // // uncomment `intentMap.set('your intent name here', yourFunctionHandler);`
   // // below to get this funciton to be run when a Dialogflow intent is matched
@@ -89,6 +59,5 @@
   intentMap.set('Default Welcome Intent', welcome);
   intentMap.set('Default Fallback Intent', fallback);
   // intentMap.set('your intent name here', yourFunctionHandler);
->>>>>>> c5eb362e
   agent.handleRequest(intentMap);
 });