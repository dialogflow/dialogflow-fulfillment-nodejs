--- conflicted
+++ resolved
@@ -20,11 +20,7 @@
 const {WebhookClient} = require('dialogflow-fulfillment');
 const {Text, Card, Image, Suggestion, Payload} = require('dialogflow-fulfillment');
 
-<<<<<<< HEAD
-process.env.DEBUG = 'dialogflow:debug';
-=======
 process.env.DEBUG = 'dialogflow:debug'; // enables lib debugging statements
->>>>>>> c5eb362e
 
 // Wikipedia link and image URLs
 const wikipediaTemperatureUrl = 'https://en.wikipedia.org/wiki/Temperature';
@@ -145,11 +141,7 @@
     agent.add(`I didn't get that, can you try again?`);
   }
 
-<<<<<<< HEAD
-  let intentMap = new Map();
-=======
   let intentMap = new Map(); // Map functions to Dialogflow intent names
->>>>>>> c5eb362e
   intentMap.set('Default Welcome Intent', welcome);
   intentMap.set('Convert Fahrenheit and Celsius', convertFahrenheitAndCelsius);
   intentMap.set('Convert Rankine and Kelvin', convertRankineAndKelvin);
