{
  "name": "dialogflow-fulfillment",
<<<<<<< HEAD
  "description": "Dialogflow Fulfillment Library for Node.js Alpha",
  "main": "src/dialogflow-fulfillment.js",
  "version": "0.3.0-alpha.1",
  "license": "Apache Version 2.0",
=======
  "description": "Dialogflow Fulfillment Library for Node.js Beta",
  "main": "src/dialogflow-fulfillment.js",
  "version": "0.3.0-beta.1",
  "license": "Apache-2.0",
>>>>>>> c5eb362e
  "author": "Google Inc.",
  "directories": {
    "test": "test"
  },
  "engines": {
    "node": "~8.0"
  },
  "scripts": {
    "test": "npm run lint && ava",
<<<<<<< HEAD
    "lint": "eslint --fix \"*.js\" \"test/*.js\" \"docs/*.js\"",
=======
    "lint": "eslint --fix \"src/**/*.js\" \"test/*.js\" \"docs/*.js\"",
>>>>>>> c5eb362e
    "docs": "node ./docs/generateDocs.js"
  },
  "repository": {
    "type": "git",
    "url": "git+https://github.com/dialogflow/dialogflow-fulfillment-nodejs.git"
  },
  "bugs": {
    "url": "https://github.com/dialogflow/dialogflow-fulfillment-nodejs/issues"
  },
  "homepage": "https://github.com/dialogflow/dialogflow-fulfillment-nodejs#readme",
  "keywords": [
    "dialogflow",
    "api.ai",
    "client library",
    "webhook",
    "fulfillment"
  ],
  "dependencies": {
    "debug": "^2.2.0",
    "actions-on-google": "2.0.0-alpha.1"
  },
  "devDependencies": {
    "ava": "^0.24.0",
    "eslint": "^4.15.0",
    "eslint-config-google": "^0.9.1",
    "jsdoc-to-markdown": "^4.0.1"
  }
}<|MERGE_RESOLUTION|>--- conflicted
+++ resolved
@@ -1,16 +1,9 @@
 {
   "name": "dialogflow-fulfillment",
-<<<<<<< HEAD
-  "description": "Dialogflow Fulfillment Library for Node.js Alpha",
-  "main": "src/dialogflow-fulfillment.js",
-  "version": "0.3.0-alpha.1",
-  "license": "Apache Version 2.0",
-=======
   "description": "Dialogflow Fulfillment Library for Node.js Beta",
   "main": "src/dialogflow-fulfillment.js",
   "version": "0.3.0-beta.1",
   "license": "Apache-2.0",
->>>>>>> c5eb362e
   "author": "Google Inc.",
   "directories": {
     "test": "test"
@@ -20,11 +13,7 @@
   },
   "scripts": {
     "test": "npm run lint && ava",
-<<<<<<< HEAD
-    "lint": "eslint --fix \"*.js\" \"test/*.js\" \"docs/*.js\"",
-=======
     "lint": "eslint --fix \"src/**/*.js\" \"test/*.js\" \"docs/*.js\"",
->>>>>>> c5eb362e
     "docs": "node ./docs/generateDocs.js"
   },
   "repository": {
